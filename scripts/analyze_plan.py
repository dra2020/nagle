#!/usr/bin/env python3
#
# MEASURE THE BIAS & RESPONSIVENESS OF REDISTRICTING PLAN, USING JOHN NAGLE'S METHOD
#
# For example, from the root data directory:
#
# analyze_plan.py examples/MD-2018-2012P-VPI-by-CD.csv examples/MD-2018-2012P-parms.txt
# analyze_plan.py examples/PA-SCOPA-7S-VPI-by-CD.csv examples/PA-SCOPA-7S-parms.txt
# analyze_plan.py examples/MA-2012-2010A-VPI-by-CD.csv examples/MA-2012-2010A-parms.txt
#
# For documentation, type:
#
# analyze_plan.py -h

from nagle import *

import sys
import os
import argparse
import csv
from collections import defaultdict


# Parse the command line arguments


def main():
    parser = argparse.ArgumentParser(description='Analyze a plan')
    parser.add_argument('vpi_csv', help='VPI by CD .csv')
    parser.add_argument('parms_txt', help='Parameters')
    parser.add_argument('-v', '--verbose', dest='verbose',
                        action='store_true', help='verbose mode')

    args = parser.parse_args()

    vpi_csv = os.path.abspath(args.vpi_csv)
    parms_txt = os.path.abspath(args.parms_txt)

    verbose = args.verbose

    plan = Plan()

<<<<<<< HEAD
    # Read the input files, and add the data to the Plan object
    plan.vpi_by_district = read_vpi(vpi_csv)
    parms = read_parms(parms_txt, FIELD_SPECS)
    for i in parms:
        setattr(plan, i, parms[i])

    # Evaluate the plan & echo the human-friendly analytics report
    evaluate_plan(plan)
    print_analytics(plan)

    # Auto-construct file names from the input files
    # Grab an input file name to pattern the output file names
    file_pattern = os.path.basename(vpi_csv)
    parts = [x.strip() for x in file_pattern.split('-')]
    xx = parts[0]
    plan_name = parts[1]
    election = parts[2]
    d = '-'

    points_csv = xx + d + plan_name + d + election + d + 'points.csv'
    analytics_txt = xx + d + plan_name + d + election + d + 'analytics.txt'
=======
    # VERIFY THE TWO INPUT FILES
    # print("VPI-by-CD:", vpi_csv)
    # print("Parms:", parms_txt)
    vpi_csv = '/Users/alecramsay/src/nagle/examples/MD-2018-2012P-VPI-by-CD.csv'
    parms_txt = '/Users/alecramsay/src/nagle/examples/MD-2018-2012P-parms.txt'

    # Create a plan object
    plan = Plan()
    # Read the VPI by district input & add it to the Plan object
    plan.vpi_by_district = read_vpi(vpi_csv)
    # Read the parameters input & add it to the Plan object
    parms = read_parms(parms_txt, FIELD_SPECS)
    for i in parms:
        print("Parm =", i, "value =", parms[i])
        setattr(plan, i, parms[i])

    # hardcode_plan(plan)  # REMOVE

    evaluate_plan(plan)

    # TODO - Create file names
    points_csv = 'MD-2018-2012P-points.csv'
    analytics_txt = 'MD-2018-2012P-analytics.txt'
    points_csv = os.path.abspath(points_csv)
    analytics_txt = os.path.abspath(analytics_txt)

    # TODO - Redirect this output to files or write proper files
    print_all_points(plan)
    print_analytics(plan)
>>>>>>> c60df209

    points_csv = os.path.abspath(points_csv)
    analytics_txt = os.path.abspath(analytics_txt)

    # Write the output files into the same directory as the input files
    write_points_csv(plan, points_csv)
    write_analytics_txt(plan, analytics_txt)


<<<<<<< HEAD
# READ THE TWO INPUT FILES


def read_vpi(vpi_csv):
    vpi_by_district = []
    try:
        # Get the full path to the .csv
        vpi_csv = os.path.expanduser(vpi_csv)

        with open(vpi_csv, mode="r", encoding="utf-8-sig") as f_input:
            csv_file = csv.DictReader(f_input)

            # Process each row in the .csv file
            for row in csv_file:
                # Subset the row to the desired columns
                district_id = row['DISTRICT']
                vpi_fraction = float(row['VPI'])

                # and write it out into a dictionary
                vpi_by_district.append(vpi_fraction)
    except Exception as e:
        print("Exception reading VPI-by-CD.csv")
        sys.exit(e)
=======
def read_vpi(vpi_csv):
    vpi_by_district = []
    try:
        # vpi_by_cd = read_vpi_csv(v_csv) DELETE
        # Get the full path to the .csv
        vpi_csv = os.path.expanduser(vpi_csv)

        with open(vpi_csv, mode="r", encoding="utf-8-sig") as f_input:
            csv_file = csv.DictReader(f_input)

            # Process each row in the .csv file
            for row in csv_file:
                # Subset the row to the desired columns
                district_id = row['DISTRICT']
                vpi_fraction = float(row['VPI'])

                # and write it out into a dictionary
                vpi_by_district.append(vpi_fraction)
    except Exception as e:
        print("Exception reading VPI-by-CD.csv")
        sys.exit(e)

    return vpi_by_district


# DELETE
# def read_vpi_csv(vpi_csv):
#     # Get the full path to the .csv
#     vpi_csv = os.path.expanduser(vpi_csv)

#     vpi_by_district = []

#     with open(vpi_csv, mode="r", encoding="utf-8-sig") as f_input:
#         csv_file = csv.DictReader(f_input)

#         # Process each row in the .csv file
#         for row in csv_file:
#             # Subset the row to the desired columns
#             district_id = row['DISTRICT']
#             vpi_fraction = float(row['VPI'])

#             # and write it out into a dictionary
#             vpi_by_district.append(vpi_fraction)
>>>>>>> c60df209

#     return vpi_by_district


# Fields in parms.text file
FIELD_SPECS = [
    ('state', str),
    ('districts', int),
    ('name', str),
    ('election_model', str),
    ('statewide_vote_share', float)
]


def read_parms(parms_txt, field_specs):
    parms_txt = os.path.expanduser(parms_txt)
    parms = defaultdict(dict)

    try:
<<<<<<< HEAD
=======
        # parms = read_parms_txt(parms_txt, field_specs) DELETE
>>>>>>> c60df209
        i = 0
        with open(parms_txt, mode="r", encoding="utf-8-sig") as f_input:
            for line in f_input:
                line = line.strip('\n')
                fields = line.split(':')
                # Use the field_spec name vs. the name in the file
                field_name = field_specs[i][0]
                # field_name = fields[0].strip(" \"")
                field_value = fields[1].strip(" \"")

                field_type = field_specs[i][1]
                field_value = field_type(field_value)

                parms[field_name] = field_value

                i += 1
    except Exception as e:
        print("Exception reading parms.txt")
        sys.exit(e)

    return parms

<<<<<<< HEAD
# WRITE THE TWO OUTPUT FILES
=======

# DELETE
# def read_parms_txt(parms_txt, field_specs):
#     parms_txt = os.path.expanduser(parms_txt)

#     parms = defaultdict(dict)

#     i = 0
#     with open(parms_txt, mode="r", encoding="utf-8-sig") as f_input:
#         for line in f_input:
#             line = line.strip('\n')
#             fields = line.split(':')
#             field_name = fields[0].strip(" \"")
#             field_value = fields[1].strip(" \"")

#             field_type = field_specs[i][1]
#             field_value = field_type(field_value)

#             parms[field_name] = field_value

#             i += 1

#     return parms

# TODO - WRITE THE TWO OUTPUT FILES
>>>>>>> c60df209


def write_points_csv(plan, points_csv):
    # A clone of print_all_points()
    with open(points_csv, 'w') as handle:
        print("Vf, D-Sf, R-Sf, B_GSf", file=handle)

        for i in range(0, plan.n_sv_pts):
            vf_d, s_d = plan.d_sv_pts[i]
            _, s_r = plan.r_sv_pts[i]
            _, b_gs = plan.b_gs_pts[i]

            # Convert #'s of seats to seat shares
            sf_d = s_d / plan.districts
            sf_r = s_r / plan.districts
            b_gsf = b_gs / plan.districts

            print("{0:.6f},".format(vf_d),
                  "{0:.6f},".format(sf_d),
                  "{0:.6f},".format(sf_r),
                  "{0:+.6f}".format(b_gsf),
                  file=handle
                  )


def write_analytics_txt(plan, analytics_txt):
    with open(analytics_txt, 'w') as handle:
        print("SeatsBiasSimple:          ",
              "{0:+0.2f}".format(plan.seats_bias), file=handle)
        print("SeatsBiasSimplePercent:   ",
              "{0:+.2%}".format(plan.seats_bias_pct), file=handle)
        print("SeatsBiasGeometric:       ",
              "{0:+0.2f}".format(plan.b_gs), file=handle)
        print("SeatsBiasGeometricPercent:",
              "{0:+.2%}".format(plan.b_gs_pct), file=handle)
        print("VotesBiasSimple:          ",
              "{0:+.2%}".format(plan.votes_bias), file=handle)
        print("VotesBiasSimpleGeometric: ",
              "{0:+.2%}".format(plan.b_gv), file=handle)
        print("Responsiveness:           ",
              " {0:0.2f}".format(plan.responsiveness), file=handle)
        print("ResponsiveDistricts:      ",
              " {0:0.2f}".format(plan.responsive_districts), file=handle)
        print("AverageVPI:               ",
              " {0:0.6f}".format(plan.average_VPI), file=handle)

# END


# Execute the script
main()<|MERGE_RESOLUTION|>--- conflicted
+++ resolved
@@ -40,7 +40,6 @@
 
     plan = Plan()
 
-<<<<<<< HEAD
     # Read the input files, and add the data to the Plan object
     plan.vpi_by_district = read_vpi(vpi_csv)
     parms = read_parms(parms_txt, FIELD_SPECS)
@@ -62,37 +61,6 @@
 
     points_csv = xx + d + plan_name + d + election + d + 'points.csv'
     analytics_txt = xx + d + plan_name + d + election + d + 'analytics.txt'
-=======
-    # VERIFY THE TWO INPUT FILES
-    # print("VPI-by-CD:", vpi_csv)
-    # print("Parms:", parms_txt)
-    vpi_csv = '/Users/alecramsay/src/nagle/examples/MD-2018-2012P-VPI-by-CD.csv'
-    parms_txt = '/Users/alecramsay/src/nagle/examples/MD-2018-2012P-parms.txt'
-
-    # Create a plan object
-    plan = Plan()
-    # Read the VPI by district input & add it to the Plan object
-    plan.vpi_by_district = read_vpi(vpi_csv)
-    # Read the parameters input & add it to the Plan object
-    parms = read_parms(parms_txt, FIELD_SPECS)
-    for i in parms:
-        print("Parm =", i, "value =", parms[i])
-        setattr(plan, i, parms[i])
-
-    # hardcode_plan(plan)  # REMOVE
-
-    evaluate_plan(plan)
-
-    # TODO - Create file names
-    points_csv = 'MD-2018-2012P-points.csv'
-    analytics_txt = 'MD-2018-2012P-analytics.txt'
-    points_csv = os.path.abspath(points_csv)
-    analytics_txt = os.path.abspath(analytics_txt)
-
-    # TODO - Redirect this output to files or write proper files
-    print_all_points(plan)
-    print_analytics(plan)
->>>>>>> c60df209
 
     points_csv = os.path.abspath(points_csv)
     analytics_txt = os.path.abspath(analytics_txt)
@@ -101,8 +69,6 @@
     write_points_csv(plan, points_csv)
     write_analytics_txt(plan, analytics_txt)
 
-
-<<<<<<< HEAD
 # READ THE TWO INPUT FILES
 
 
@@ -126,51 +92,6 @@
     except Exception as e:
         print("Exception reading VPI-by-CD.csv")
         sys.exit(e)
-=======
-def read_vpi(vpi_csv):
-    vpi_by_district = []
-    try:
-        # vpi_by_cd = read_vpi_csv(v_csv) DELETE
-        # Get the full path to the .csv
-        vpi_csv = os.path.expanduser(vpi_csv)
-
-        with open(vpi_csv, mode="r", encoding="utf-8-sig") as f_input:
-            csv_file = csv.DictReader(f_input)
-
-            # Process each row in the .csv file
-            for row in csv_file:
-                # Subset the row to the desired columns
-                district_id = row['DISTRICT']
-                vpi_fraction = float(row['VPI'])
-
-                # and write it out into a dictionary
-                vpi_by_district.append(vpi_fraction)
-    except Exception as e:
-        print("Exception reading VPI-by-CD.csv")
-        sys.exit(e)
-
-    return vpi_by_district
-
-
-# DELETE
-# def read_vpi_csv(vpi_csv):
-#     # Get the full path to the .csv
-#     vpi_csv = os.path.expanduser(vpi_csv)
-
-#     vpi_by_district = []
-
-#     with open(vpi_csv, mode="r", encoding="utf-8-sig") as f_input:
-#         csv_file = csv.DictReader(f_input)
-
-#         # Process each row in the .csv file
-#         for row in csv_file:
-#             # Subset the row to the desired columns
-#             district_id = row['DISTRICT']
-#             vpi_fraction = float(row['VPI'])
-
-#             # and write it out into a dictionary
-#             vpi_by_district.append(vpi_fraction)
->>>>>>> c60df209
 
 #     return vpi_by_district
 
@@ -190,10 +111,6 @@
     parms = defaultdict(dict)
 
     try:
-<<<<<<< HEAD
-=======
-        # parms = read_parms_txt(parms_txt, field_specs) DELETE
->>>>>>> c60df209
         i = 0
         with open(parms_txt, mode="r", encoding="utf-8-sig") as f_input:
             for line in f_input:
@@ -216,35 +133,7 @@
 
     return parms
 
-<<<<<<< HEAD
 # WRITE THE TWO OUTPUT FILES
-=======
-
-# DELETE
-# def read_parms_txt(parms_txt, field_specs):
-#     parms_txt = os.path.expanduser(parms_txt)
-
-#     parms = defaultdict(dict)
-
-#     i = 0
-#     with open(parms_txt, mode="r", encoding="utf-8-sig") as f_input:
-#         for line in f_input:
-#             line = line.strip('\n')
-#             fields = line.split(':')
-#             field_name = fields[0].strip(" \"")
-#             field_value = fields[1].strip(" \"")
-
-#             field_type = field_specs[i][1]
-#             field_value = field_type(field_value)
-
-#             parms[field_name] = field_value
-
-#             i += 1
-
-#     return parms
-
-# TODO - WRITE THE TWO OUTPUT FILES
->>>>>>> c60df209
 
 
 def write_points_csv(plan, points_csv):
